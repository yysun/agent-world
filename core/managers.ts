/**
 * Unified Managers Module - World, Agent, and Message Management
 *
 * Features:
 * - Complete world lifecycle management (create, read, update, delete)
 * - Complete agent lifecycle management with configuration and memory
 * - High-level message broadcasting and routing
 * - EventEmitter integration for runtime world instances
 * - Agent event subscriptions handled automatically during world loading
 * - Static imports for events, llm-manager, and utils modules for improved separation of concerns
 * - Enhanced runtime agent registration and world synchronization
 * - Batch operations for performance optimization
 * - Memory archiving before clearing for data preservation
 *
 * Performance Optimizations:
 * - Static imports for events, llm-manager, and utils modules eliminate dynamic import overhead
 * - Environment detection delegated to storage-factory for clean separation of concerns
 * - Pre-initialized storage function wrappers from storage factory
 * - Single moduleInitialization promise for all async operations
 * - Eliminated per-method import overhead and file system lookups
 *
 * World Functions:
 * - createWorld: Create new world with configuration
 * - getWorld: Load world with EventEmitter reconstruction and agent subscriptions (complete functionality)
 * - updateWorld: Update world configuration
 * - deleteWorld: Remove world and all associated data
 * - listWorlds: Get all world IDs and basic info
 * - getWorldConfig: Get world configuration without runtime objects (lightweight)
 *
 * Agent Functions:
 * - createAgent: Create new agent with configuration and system prompt
 * - getAgent: Load agent by ID with full configuration and memory
 * - updateAgent: Update agent configuration and/or memory
 * - deleteAgent: Remove agent and all associated data
 * - listAgents: Get all agent IDs and basic info
 * - updateAgentMemory: Add messages to agent memory
 * - clearAgentMemory: Archive existing memory then reset to empty state and reset LLM call count
 * - loadAgentsIntoWorld: Load all agents from disk into world runtime
 * - syncWorldAgents: Synchronize world agents Map with disk state
 * - createAgentsBatch: Create multiple agents atomically
 * - registerAgentRuntime: Register agent in world runtime without persistence
 *
 * Message Functions:
 * - getWorldMessages: Get message history (placeholder)
 *
 * Implementation:
 * - Wraps storage modules with business logic
 * - Reconstructs EventEmitter and agents Map for runtime World objects
 * - Automatically subscribes agents to world messages during world loading
 * - Storage layer works with plain data objects (no EventEmitter)
 * - Static imports for events, llm-manager, and utils modules
 * - Environment detection handled by storage-factory module
 * - Clean separation of storage data from runtime objects
 * - Complete isolation from other internal modules
 * - Environment-aware storage function wrappers from storage factory
 *
 * Separation of Concerns:
 * - Static imports: events.js, llm-manager.js, utils.js (no dynamic imports)
 * - Environment detection: Delegated to storage-factory.js
 * - Storage operations: Wrapped functions from storage-factory with environment awareness
 * - NoOp implementations: Provided by storage-factory for browser environments
 */

// Import logger and initialize function
import { createCategoryLogger, initializeLogger } from './logger.js';

// Create core category logger for managers
const logger = createCategoryLogger('core');

// Type-only imports
import type { World, CreateWorldParams, UpdateWorldParams, Agent, CreateAgentParams, UpdateAgentParams, AgentInfo, AgentMessage, StorageManager, MessageProcessor, WorldMessageEvent, WorldSSEEvent } from './types.js';
import type { WorldData } from './world-storage.js';

// Static imports for core modules
import { EventEmitter } from 'events';
import * as events from './events.js';
import * as llmManager from './llm-manager.js';
import * as storageFactory from './storage-factory.js';
import * as utils from './utils.js';

// Storage and utility function assignments - initialized from storage factory
let storageInstance: any = null;
let saveWorldToDisk: any;
let loadWorldFromDisk: any;
let deleteWorldFromDisk: any;
let loadAllWorldsFromDisk: any;
let worldExistsOnDisk: any;
let loadAllAgentsFromDisk: any;
let saveAgentConfigToDisk: any;
let saveAgentToDisk: any;
let saveAgentMemoryToDisk: any;
let loadAgentFromDisk: any;
let loadAgentFromDiskWithRetry: any;
let deleteAgentFromDisk: any;
let loadAllAgentsFromDiskBatch: any;
let agentExistsOnDisk: any;
let validateAgentIntegrity: any;
let repairAgentData: any;
let archiveAgentMemory: any;

// Initialize modules and storage from environment-aware storage factory
async function initializeModules() {
  initializeLogger();

  // Get storage instance and wrappers from storage factory (handles environment detection)
  const {
    storageInstance: storage,
    saveWorldToDisk: saveWorld,
    loadWorldFromDisk: loadWorld,
    deleteWorldFromDisk: deleteWorld,
    loadAllWorldsFromDisk: loadAllWorlds,
    worldExistsOnDisk: worldExists,
    loadAllAgentsFromDisk: loadAllAgents,
    saveAgentConfigToDisk: saveAgentConfig,
    saveAgentToDisk: saveAgent,
    saveAgentMemoryToDisk: saveAgentMemory,
    loadAgentFromDisk: loadAgent,
    loadAgentFromDiskWithRetry: loadAgentWithRetry,
    deleteAgentFromDisk: deleteAgent,
    loadAllAgentsFromDiskBatch: loadAllAgentsBatch,
    agentExistsOnDisk: agentExists,
    validateAgentIntegrity: validateIntegrity,
    repairAgentData: repairData,
    archiveAgentMemory: archiveMemory
  } = await storageFactory.createStorageWithWrappers();

  // Assign storage instance and wrappers
  storageInstance = storage;
  saveWorldToDisk = saveWorld;
  loadWorldFromDisk = loadWorld;
  deleteWorldFromDisk = deleteWorld;
  loadAllWorldsFromDisk = loadAllWorlds;
  worldExistsOnDisk = worldExists;
  loadAllAgentsFromDisk = loadAllAgents;
  saveAgentConfigToDisk = saveAgentConfig;
  saveAgentToDisk = saveAgent;
  saveAgentMemoryToDisk = saveAgentMemory;
  loadAgentFromDisk = loadAgent;
  loadAgentFromDiskWithRetry = loadAgentWithRetry;
  deleteAgentFromDisk = deleteAgent;
  loadAllAgentsFromDiskBatch = loadAllAgentsBatch;
  agentExistsOnDisk = agentExists;
  validateAgentIntegrity = validateIntegrity;
  repairAgentData = repairData;
  archiveAgentMemory = archiveMemory;
}

const moduleInitialization = initializeModules();

// ========================
// WORLD MANAGEMENT
// ========================

/**
 * World listing information - extends WorldData with computed agentCount
 */
export interface WorldInfo extends WorldData {
  agentCount: number;
}

/**
 * Create new world with configuration
 */
export async function createWorld(rootPath: string, params: CreateWorldParams): Promise<World> {
  // Ensure modules are initialized
  await moduleInitialization;

  // Convert name to kebab-case for consistent ID format
  const worldId = utils.toKebabCase(params.name);

  // Check if world already exists
  const exists = await worldExistsOnDisk(rootPath, worldId);
  if (exists) {
    throw new Error(`World with name '${params.name}' already exists`);
  }

  const worldData: WorldData = {
    id: worldId,
    name: params.name,
    description: params.description,
    turnLimit: params.turnLimit || 5
  };

  await saveWorldToDisk(rootPath, worldData);

  // Return runtime World object with EventEmitter and agents Map
  return worldDataToWorld(worldData, rootPath);
}



/**
 * Load world by ID with EventEmitter reconstruction and agent loading
 * This is the function used by the subscription layer for complete world setup
 * Automatically converts worldId to kebab-case for consistent lookup
 */
export async function getWorld(rootPath: string, worldId: string): Promise<World | null> {
  // Ensure modules are initialized
  await moduleInitialization;

  // Automatically convert worldId to kebab-case for consistent lookup
  const normalizedWorldId = utils.toKebabCase(worldId);

  const worldData = await loadWorldFromDisk(rootPath, normalizedWorldId);

  if (!worldData) {
    return null;
  }

  // Create runtime World with fresh EventEmitter and methods
  const world = worldDataToWorld(worldData, rootPath);

  // Load agents into world runtime - use normalizedWorldId consistently
  const agents = await loadAllAgentsFromDisk(rootPath, normalizedWorldId);
  for (const agentData of agents) {
    // Enhance agent data with methods before adding to world
    const enhancedAgent = enhanceAgentWithMethods(agentData, rootPath, normalizedWorldId);
    world.agents.set(enhancedAgent.id, enhancedAgent);
  }

  return world;
}

/**
 * Update world configuration
 * Automatically converts worldId to kebab-case for consistent lookup
 */
export async function updateWorld(rootPath: string, worldId: string, updates: UpdateWorldParams): Promise<World | null> {
  // Ensure modules are initialized
  await moduleInitialization;

  // Automatically convert worldId to kebab-case for consistent lookup
  const normalizedWorldId = utils.toKebabCase(worldId);

  const existingData = await loadWorldFromDisk(rootPath, normalizedWorldId);

  if (!existingData) {
    return null;
  }

  // Merge updates with existing configuration
  const updatedData: WorldData = {
    ...existingData,
    ...updates
  };

  await saveWorldToDisk(rootPath, updatedData);
  return worldDataToWorld(updatedData, rootPath);
}

/**
 * Delete world and all associated data
 * Automatically converts worldId to kebab-case for consistent lookup
 */
export async function deleteWorld(rootPath: string, worldId: string): Promise<boolean> {
  // Ensure modules are initialized
  await moduleInitialization;

  // Automatically convert worldId to kebab-case for consistent lookup
  const normalizedWorldId = utils.toKebabCase(worldId);

  return await deleteWorldFromDisk(rootPath, normalizedWorldId);
}

/**
 * Get all world IDs and basic information
 */
export async function listWorlds(rootPath: string): Promise<WorldInfo[]> {
  // Ensure modules are initialized
  await moduleInitialization;

  const allWorldData = await loadAllWorldsFromDisk(rootPath);

  // Count agents for each world
  const worldsWithAgentCount = await Promise.all(
    allWorldData.map(async (data: WorldData) => {
      try {
        const agents = await loadAllAgentsFromDisk(rootPath, data.id);
        return {
          id: data.id,
          name: data.name,
          description: data.description,
          turnLimit: data.turnLimit || 5,
          agentCount: agents.length
        };
      } catch (error) {
        // If agent loading fails, still return world info with 0 agents
        return {
          id: data.id,
          name: data.name,
          description: data.description,
          turnLimit: data.turnLimit || 5,
          agentCount: 0
        };
      }
    })
  );

  return worldsWithAgentCount;
}

/**
 * Get world configuration without runtime objects (lightweight operation)
 * Automatically converts worldId to kebab-case for consistent lookup
 */
export async function getWorldConfig(rootPath: string, worldId: string): Promise<WorldData | null> {
  // Ensure modules are initialized
  await moduleInitialization;

  // Automatically convert worldId to kebab-case for consistent lookup
  const normalizedWorldId = utils.toKebabCase(worldId);

  logger.debug('getWorldConfig called', {
    originalWorldId: worldId,
    normalizedWorldId,
    rootPath
  });

  const worldData = await loadWorldFromDisk(rootPath, normalizedWorldId);

  logger.debug('loadWorldFromDisk result', {
    worldFound: !!worldData,
    worldId: worldData?.id,
    worldName: worldData?.name,
    agentsLength: worldData?.agents?.length || 0
  });

  if (!worldData) {
    logger.debug('World not found, returning null');
    return null;
  }

  return worldData;
}

/**
 * Create StorageManager implementation (R3.1)
 * Uses pre-initialized functions for performance optimization
 */
function createStorageManager(rootPath: string): StorageManager {
  return {
    // World operations
    async saveWorld(worldData: WorldData): Promise<void> {
      await moduleInitialization;
      return saveWorldToDisk(rootPath, worldData);
    },

    async loadWorld(worldId: string): Promise<WorldData | null> {
      await moduleInitialization;
      return loadWorldFromDisk(rootPath, worldId);
    },

    async deleteWorld(worldId: string): Promise<boolean> {
      await moduleInitialization;
      return deleteWorldFromDisk(rootPath, worldId);
    },

    async listWorlds(): Promise<WorldData[]> {
      await moduleInitialization;
      return loadAllWorldsFromDisk(rootPath);
    },

    // Agent operations  
    async saveAgent(worldId: string, agent: Agent): Promise<void> {
      await moduleInitialization;
      return saveAgentToDisk(rootPath, worldId, agent);
    },

    async loadAgent(worldId: string, agentId: string): Promise<Agent | null> {
      await moduleInitialization;
      const agentData = await loadAgentFromDisk(rootPath, worldId, agentId);
      return agentData ? enhanceAgentWithMethods(agentData, rootPath, worldId) : null;
    },

    async deleteAgent(worldId: string, agentId: string): Promise<boolean> {
      await moduleInitialization;
      return deleteAgentFromDisk(rootPath, worldId, agentId);
    },

    async listAgents(worldId: string): Promise<Agent[]> {
      await moduleInitialization;
      const agentList = await loadAllAgentsFromDisk(rootPath, worldId);
      return agentList.map((agentData: any) => enhanceAgentWithMethods(agentData, rootPath, worldId));
    },

    // Batch operations
    async saveAgentsBatch(worldId: string, agents: Agent[]): Promise<void> {
      await moduleInitialization;
      for (const agent of agents) {
        await saveAgentToDisk(rootPath, worldId, agent);
      }
    },

    async loadAgentsBatch(worldId: string, agentIds: string[]): Promise<Agent[]> {
      await moduleInitialization;
      const agents: Agent[] = [];
      for (const agentId of agentIds) {
        const agentData = await loadAgentFromDisk(rootPath, worldId, agentId);
        if (agentData) agents.push(enhanceAgentWithMethods(agentData, rootPath, worldId));
      }
      return agents;
    },

    // Integrity operations
    async validateIntegrity(worldId: string, agentId?: string): Promise<boolean> {
      await moduleInitialization;
      if (agentId) {
        const result = await validateAgentIntegrity(rootPath, worldId, agentId);
        return result.isValid;
      } else {
        return worldExistsOnDisk(rootPath, worldId);
      }
    },

    async repairData(worldId: string, agentId?: string): Promise<boolean> {
      await moduleInitialization;
      if (agentId) {
        return repairAgentData(rootPath, worldId, agentId);
      }
      return false; // World repair not implemented yet
    }
  };
}

/**
 * Create MessageProcessor implementation (R4.1)
 * Uses statically imported functions from utils and events modules
 */
function createMessageProcessor(): MessageProcessor {
  return {
    extractMentions(content: string): string[] {
      return utils.extractMentions(content);
    },

    extractParagraphBeginningMentions(content: string): string[] {
      return utils.extractParagraphBeginningMentions(content);
    },

    determineSenderType(sender: string | undefined) {
      return utils.determineSenderType(sender);
    },

    shouldAutoMention(response: string, sender: string, agentId: string): boolean {
      return events.shouldAutoMention(response, sender, agentId);
    },

    addAutoMention(response: string, sender: string): string {
      return events.addAutoMention(response, sender);
    },

    removeSelfMentions(response: string, agentId: string): string {
      return events.removeSelfMentions(response, agentId);
    }
  };
}

/**
 * Enhance agent data with methods to create a full Agent object
 * Uses statically imported functions from utils, events, and llm-manager modules
 */
function enhanceAgentWithMethods(agentData: any, rootPath: string, worldId: string): Agent {
  return {
    ...agentData,
    // LLM Operations
    generateResponse: async (prompt: string, options?: any) => {
      await moduleInitialization;
      const worldData = await getWorldConfig(rootPath, worldId);
      if (!worldData) throw new Error(`World ${worldId} not found`);
      const world = worldDataToWorld(worldData, rootPath);
      const messages = [{ role: 'user' as const, content: prompt, createdAt: new Date() }];
      return await llmManager.generateAgentResponse(world, agentData, messages);
    },
    streamResponse: async (prompt: string, options?: any) => {
      await moduleInitialization;
      const worldData = await getWorldConfig(rootPath, worldId);
      if (!worldData) throw new Error(`World ${worldId} not found`);
      const world = worldDataToWorld(worldData, rootPath);
      const messages = [{ role: 'user' as const, content: prompt, createdAt: new Date() }];
<<<<<<< HEAD
      return await llmManager.streamAgentResponse(world, agentData, messages, events.publishSSE);
=======
      return await llmManager.streamAgentResponse(
        world,
        agentData,
        messages,
        (worldArg, data) => events.publishSSE(worldArg, data)
      );
>>>>>>> 1d1cc5c0
    },
    completeChat: async (messages: any[], options?: any) => {
      await moduleInitialization;
      const worldData = await getWorldConfig(rootPath, worldId);
      if (!worldData) throw new Error(`World ${worldId} not found`);
      const world = worldDataToWorld(worldData, rootPath);
      return await llmManager.generateAgentResponse(world, agentData, messages);
    },

    // Memory Management
    addMemory: async (message: any) => {
      await moduleInitialization;
      agentData.memory = agentData.memory || [];
      agentData.memory.push(message);
      await saveAgentMemoryToDisk(rootPath, worldId, agentData.id, agentData.memory);
      return message;
    },
    getMemory: async () => {
      return agentData.memory || [];
    },
    clearMemory: async () => {
      return await clearAgentMemory(rootPath, worldId, agentData.id);
    },
    archiveMemory: async () => {
      await moduleInitialization;
      return await archiveAgentMemory(rootPath, worldId, agentData.id, agentData.memory || []);
    },

    // Message Processing
    processMessage: async (message: any) => {
      await moduleInitialization;
      const worldData = await getWorldConfig(rootPath, worldId);
      if (!worldData) throw new Error(`World ${worldId} not found`);
      const world = worldDataToWorld(worldData, rootPath);
      return await events.processAgentMessage(world, agentData, message);
    },
    sendMessage: async (content: string, type?: string) => {
      await moduleInitialization;
      const worldData = await getWorldConfig(rootPath, worldId);
      if (!worldData) throw new Error(`World ${worldId} not found`);
      const world = worldDataToWorld(worldData, rootPath);
      return events.publishMessage(world, content, agentData.id);
    }
  };
}

/**
 * Convert storage WorldData to runtime World object
 * Reconstructs EventEmitter and agents Map for runtime use
 */
function worldDataToWorld(data: WorldData, rootPath: string): World {
  const world: World = {
    id: data.id,
    rootPath: rootPath,
    name: data.name,
    description: data.description,
    turnLimit: data.turnLimit,
    eventEmitter: new EventEmitter(),
    agents: new Map(), // Empty agents map - to be populated by agent manager

    // Unified interfaces (R3.2, R4.2)
    storage: createStorageManager(rootPath),
    messageProcessor: createMessageProcessor(),

    // Agent operation methods
    async createAgent(params) {
      // Automatically convert agent name to kebab-case for consistent ID
      const agentParams = {
        ...params,
        id: utils.toKebabCase(params.name)
      };

      const agent = await createAgent(world.rootPath, world.id, agentParams);
      // Update runtime map
      world.agents.set(agent.id, agent);
      return agent;
    },

    async getAgent(agentName) {
      // Always convert agent name to kebab-case for consistent ID lookup
      const agentId = utils.toKebabCase(agentName);

      try {
        return await getAgent(world.rootPath, world.id, agentId);
      } catch (error) {
        return null;
      }
    },

    async updateAgent(agentName, updates) {
      // Always convert agent name to kebab-case for consistent ID lookup
      const agentId = utils.toKebabCase(agentName);

      try {
        const updatedAgent = await updateAgent(world.rootPath, world.id, agentId, updates);

        if (updatedAgent) {
          // Update runtime map
          world.agents.set(updatedAgent.id, updatedAgent);
        }
        return updatedAgent;
      } catch (error) {
        return null;
      }
    },

    async deleteAgent(agentName) {
      // Always convert agent name to kebab-case for consistent ID lookup
      const agentId = utils.toKebabCase(agentName);

      try {
        const success = await deleteAgent(world.rootPath, world.id, agentId);

        if (success) {
          // Remove from runtime map
          world.agents.delete(agentId);
        }
        return success;
      } catch (error) {
        return false;
      }
    },

    async clearAgentMemory(agentName) {
      // Always convert agent name to kebab-case for consistent ID lookup
      const agentId = utils.toKebabCase(agentName);

      logger.debug('World.clearAgentMemory called', {
        originalAgentName: agentName,
        convertedAgentId: agentId,
        worldRootPath: world.rootPath,
        worldId: world.id,
        agentsInMap: Array.from(world.agents.keys())
      });

      try {
        const clearedAgent = await clearAgentMemory(world.rootPath, world.id, agentId);

        logger.debug('Core clearAgentMemory result', {
          success: !!clearedAgent,
          clearedAgentId: clearedAgent?.id,
          clearedAgentName: clearedAgent?.name,
          memoryLength: clearedAgent?.memory?.length || 0
        });

        if (clearedAgent) {
          // Update runtime map
          world.agents.set(clearedAgent.id, clearedAgent);
          logger.debug('Updated world.agents map with cleared agent');
        }
        return clearedAgent;
      } catch (error) {
        logger.error('clearAgentMemory error in world manager', { agentName, error: error instanceof Error ? error.message : error });
        return null;
      }
    },

    async listAgents() {
      try {
        return await listAgents(world.rootPath, world.id);
      } catch (error) {
        return [];
      }
    },

    async updateAgentMemory(agentName, messages) {
      // Always convert agent name to kebab-case for consistent ID lookup
      const agentId = utils.toKebabCase(agentName);

      try {
        const updatedAgent = await updateAgentMemory(world.rootPath, world.id, agentId, messages);

        if (updatedAgent) {
          // Update runtime map
          world.agents.set(updatedAgent.id, updatedAgent);
        }
        return updatedAgent;
      } catch (error) {
        return null;
      }
    },

    async saveAgentConfig(agentName) {
      // Always convert agent name to kebab-case for consistent ID lookup
      const agentId = utils.toKebabCase(agentName);

      try {
        const agent = await getAgent(world.rootPath, world.id, agentId);

        if (!agent) {
          throw new Error(`Agent ${agentName} not found`);
        }

        // Save only agent configuration without memory
        await saveAgentConfigToDisk(world.rootPath, world.id, agent);
      } catch (error) {
        throw error;
      }
    },

    // World operation methods
    async save() {
      const worldData: WorldData = {
        id: world.id,
        name: world.name,
        description: world.description,
        turnLimit: world.turnLimit
      };
      await saveWorldToDisk(world.rootPath, worldData);
    },

    async delete() {
      return await deleteWorldFromDisk(world.rootPath, world.id);
    },

    async reload() {
      const worldData = await loadWorldFromDisk(world.rootPath, world.id);
      if (worldData) {
        world.name = worldData.name;
        world.description = worldData.description;
        world.turnLimit = worldData.turnLimit;
      }
    },

    // Utility methods (R1.1)
    getTurnLimit() {
      return world.turnLimit;
    },

    getCurrentTurnCount() {
      // Implementation: Get current turn count from agent call counts
      let totalCalls = 0;
      for (const agent of world.agents.values()) {
        totalCalls += agent.llmCallCount;
      }
      return totalCalls;
    },

    hasReachedTurnLimit() {
      return world.getCurrentTurnCount() >= world.turnLimit;
    },

    resetTurnCount() {
      // Reset all agent LLM call counts
      for (const agent of world.agents.values()) {
        agent.llmCallCount = 0;
        agent.lastLLMCall = undefined;
      }
    },

    // Event methods (R1.2)
    publishMessage(content: string, sender: string) {
      events.publishMessage(world, content, sender);
    },

    subscribeToMessages(handler: (event: WorldMessageEvent) => void) {
      return events.subscribeToMessages(world, handler);
    },

    broadcastMessage(message: string, sender?: string) {
      events.broadcastToWorld(world, message, sender);
    },

    publishSSE(data: Partial<WorldSSEEvent>) {
      events.publishSSE(world, data);
    },

    subscribeToSSE(handler: (event: WorldSSEEvent) => void) {
      return events.subscribeToSSE(world, handler);
    },

    // Agent subscription methods (R1.3)
    subscribeAgent(agent: Agent) {
      return events.subscribeAgentToMessages(world, agent);
    },

    unsubscribeAgent(agentId: string) {
      // Implementation: Remove agent from subscription registry
      // This would require tracking subscriptions - for now, placeholder
      logger.debug('Unsubscribing agent from messages', { agentId, worldId: world.id });
    },

    getSubscribedAgents() {
      // Implementation: Return list of subscribed agent IDs
      // This would require tracking subscriptions - for now, return all agents
      return Array.from(world.agents.keys());
    },

    isAgentSubscribed(agentId: string) {
      // Implementation: Check if agent is subscribed
      // For now, assume all agents in the map are subscribed
      return world.agents.has(agentId);
    }
  };

  return world;
}

// ========================
// AGENT MANAGEMENT
// ========================

/**
 * Batch agent creation parameters
 */
export interface BatchCreateParams {
  agents: CreateAgentParams[];
  failOnError?: boolean;
  maxConcurrency?: number;
}

/**
 * Batch creation result
 */
export interface BatchCreateResult {
  successful: Agent[];
  failed: Array<{ params: CreateAgentParams; error: string }>;
  totalCount: number;
  successCount: number;
  failureCount: number;
}

/**
 * Agent runtime registration options
 */
export interface RuntimeRegistrationOptions {
  updateWorldMap?: boolean;
  validateAgent?: boolean;
}

/**
 * World synchronization result
 */
export interface WorldSyncResult {
  loadedCount: number;
  errorCount: number;
  repairedCount: number;
  errors: Array<{ agentId: string; error: string }>;
}

/**
 * Register agent in world runtime without persistence
 */
export async function registerAgentRuntime(
  rootPath: string,
  worldId: string,
  agent: Agent,
  options: RuntimeRegistrationOptions = {}
): Promise<boolean> {
  // Ensure modules are initialized
  await moduleInitialization;

  const {
    updateWorldMap = true,
    validateAgent = false
  } = options;

  try {
    // Validate agent if requested
    if (validateAgent) {
      if (!agent.id || !agent.type || !agent.name || !agent.provider || !agent.model) {
        throw new Error('Invalid agent structure for runtime registration');
      }
    }

    // Agent registration is handled by world-manager
    // Event subscriptions are handled automatically when world loads agents

    return true;
  } catch {
    return false;
  }
}

/**
 * Load all agents from disk into world runtime
 */
export async function loadAgentsIntoWorld(
  rootPath: string,
  worldId: string,
  options: any = {}
): Promise<WorldSyncResult> {
  // Ensure modules are initialized
  await moduleInitialization;

  const { repairCorrupted = true, ...loadOptions } = options;

  const result: WorldSyncResult = {
    loadedCount: 0,
    errorCount: 0,
    repairedCount: 0,
    errors: []
  };

  try {
    // Load agents using batch loading
    const batchResult = await loadAllAgentsFromDiskBatch(rootPath, worldId, loadOptions);

    // Register successful agents in runtime
    for (const agent of batchResult.successful) {
      const registered = await registerAgentRuntime(rootPath, worldId, agent, {
        updateWorldMap: true,
        validateAgent: false // Already validated during loading
      });

      if (registered) {
        result.loadedCount++;
      } else {
        result.errors.push({
          agentId: agent.id,
          error: 'Failed to register agent in runtime'
        });
        result.errorCount++;
      }
    }

    // Handle failed loads
    for (const failure of batchResult.failed) {
      if (repairCorrupted && failure.agentId !== 'SYSTEM') {
        // Attempt to repair the agent
        const repaired = await repairAgentData(rootPath, worldId, failure.agentId);
        if (repaired) {
          result.repairedCount++;

          // Try loading again after repair
          const agentData = await loadAgentFromDiskWithRetry(rootPath, worldId, failure.agentId, loadOptions);
          if (agentData) {
            const agent = enhanceAgentWithMethods(agentData, rootPath, worldId);
            const registered = await registerAgentRuntime(rootPath, worldId, agent);
            if (registered) {
              result.loadedCount++;
            } else {
              result.errors.push({
                agentId: failure.agentId,
                error: 'Failed to register repaired agent in runtime'
              });
              result.errorCount++;
            }
          } else {
            result.errors.push({
              agentId: failure.agentId,
              error: 'Failed to load agent after repair'
            });
            result.errorCount++;
          }
        } else {
          result.errors.push({
            agentId: failure.agentId,
            error: `Repair failed: ${failure.error}`
          });
          result.errorCount++;
        }
      } else {
        result.errors.push(failure);
        result.errorCount++;
      }
    }

  } catch (error) {
    result.errors.push({
      agentId: 'SYSTEM',
      error: error instanceof Error ? error.message : 'Unknown error during world sync'
    });
    result.errorCount++;
  }

  return result;
}

/**
 * Synchronize world agents Map with disk state
 */
export async function syncWorldAgents(rootPath: string, worldId: string): Promise<WorldSyncResult> {
  // Ensure modules are initialized
  await moduleInitialization;

  return loadAgentsIntoWorld(rootPath, worldId, {
    includeMemory: true,
    allowPartialLoad: true,
    validateIntegrity: true,
    repairCorrupted: true
  });
}

/**
 * Create multiple agents atomically
 */
export async function createAgentsBatch(rootPath: string, worldId: string, params: BatchCreateParams): Promise<BatchCreateResult> {
  // Ensure modules are initialized
  await moduleInitialization;

  const { agents, failOnError = false, maxConcurrency = 5 } = params;

  const result: BatchCreateResult = {
    successful: [],
    failed: [],
    totalCount: agents.length,
    successCount: 0,
    failureCount: 0
  };

  // Process agents in batches to avoid overwhelming the system
  const batches: CreateAgentParams[][] = [];
  for (let i = 0; i < agents.length; i += maxConcurrency) {
    batches.push(agents.slice(i, i + maxConcurrency));
  }

  for (const batch of batches) {
    const batchPromises = batch.map(async (agentParams) => {
      try {
        const agent = await createAgent(rootPath, worldId, agentParams);
        result.successful.push(agent);
        result.successCount++;
      } catch (error) {
        const errorMessage = error instanceof Error ? error.message : 'Unknown error';
        result.failed.push({ params: agentParams, error: errorMessage });
        result.failureCount++;

        if (failOnError) {
          throw error;
        }
      }
    });

    try {
      await Promise.all(batchPromises);
    } catch (error) {
      if (failOnError) {
        throw error;
      }
    }
  }

  return result;
}

/**
 * Create new agent with configuration and system prompt
 */
export async function createAgent(rootPath: string, worldId: string, params: CreateAgentParams): Promise<Agent> {
  // Ensure modules are initialized
  await moduleInitialization;

  // Automatically generate ID from name if not provided
  const agentId = params.id || utils.toKebabCase(params.name);

  // Check if agent already exists
  const exists = await agentExistsOnDisk(rootPath, worldId, agentId);
  if (exists) {
    throw new Error(`Agent with ID '${agentId}' already exists`);
  }

  const now = new Date();
  const agent: Agent = {
    id: agentId,
    name: params.name,
    type: params.type,
    status: 'inactive',
    provider: params.provider,
    model: params.model,
    systemPrompt: params.systemPrompt,
    temperature: params.temperature,
    maxTokens: params.maxTokens,
    createdAt: now,
    lastActive: now,
    llmCallCount: 0,
    memory: [],

    // LLM operation methods (R2.1)
    async generateResponse(messages: AgentMessage[]): Promise<string> {
      await moduleInitialization;
      if (!agent.world) throw new Error('Agent not attached to world');
      return llmManager.generateAgentResponse(agent.world, agent, messages);
    },

    async streamResponse(messages: AgentMessage[]): Promise<string> {
      await moduleInitialization;
      if (!agent.world) throw new Error('Agent not attached to world');
<<<<<<< HEAD
      return llmManager.streamAgentResponse(agent.world, agent, messages, events.publishSSE);
=======
      return llmManager.streamAgentResponse(
        agent.world,
        agent,
        messages,
        (worldArg, data) => events.publishSSE(worldArg, data)
      );
>>>>>>> 1d1cc5c0
    },

    // Memory management methods (R2.2)
    async addToMemory(message: AgentMessage): Promise<void> {
      await moduleInitialization;
      agent.memory.push(message);
      // Auto-save memory if agent is attached to world
      if (agent.world) {
        await saveAgentMemoryToDisk(agent.world.rootPath, agent.world.id, agent.id, agent.memory);
      }
    },

    getMemorySize(): number {
      return agent.memory.length;
    },

    async archiveMemory(): Promise<void> {
      await moduleInitialization;
      if (agent.world) {
        await archiveAgentMemory(agent.world.rootPath, agent.world.id, agent.id, agent.memory);
        agent.memory = [];
      }
    },

    getMemorySlice(start: number, end: number): AgentMessage[] {
      return agent.memory.slice(start, end);
    },

    searchMemory(query: string): AgentMessage[] {
      const lowerQuery = query.toLowerCase();
      return agent.memory.filter(msg =>
        msg.content.toLowerCase().includes(lowerQuery) ||
        (msg.sender && msg.sender.toLowerCase().includes(lowerQuery))
      );
    },

    // Message processing methods (R2.3)
    async shouldRespond(messageEvent: WorldMessageEvent): Promise<boolean> {
      await moduleInitialization;
      if (!agent.world) return false;
      return events.shouldAgentRespond(agent.world, agent, messageEvent);
    },

    async processMessage(messageEvent: WorldMessageEvent): Promise<void> {
      await moduleInitialization;
      if (!agent.world) throw new Error('Agent not attached to world');
      return events.processAgentMessage(agent.world, agent, messageEvent);
    },

    extractMentions(content: string): string[] {
      return utils.extractMentions(content);
    },

    isMentioned(content: string): boolean {
      const mentions = agent.extractMentions(content);
      return mentions.includes(agent.id.toLowerCase()) || mentions.includes(agent.name.toLowerCase());
    }
  };

  // Save configuration and system prompt (config.json + system-prompt.md)
  // Memory starts empty and is saved separately to memory.json
  await saveAgentToDisk(rootPath, worldId, agent);

  // Register in runtime
  const registered = await registerAgentRuntime(rootPath, worldId, agent, {
    updateWorldMap: true,
    validateAgent: false
  });

  if (!registered) {
    // Clean up if runtime registration failed
    await deleteAgentFromDisk(rootPath, worldId, agent.id);
    throw new Error('Failed to register agent in world runtime');
  }

  return agent;
}

/**
 * Load agent by ID with full configuration and memory
 */
export async function getAgent(rootPath: string, worldId: string, agentId: string): Promise<Agent | null> {
  // Ensure modules are initialized
  await moduleInitialization;

  const agentData = await loadAgentFromDisk(rootPath, worldId, agentId);
  return agentData ? enhanceAgentWithMethods(agentData, rootPath, worldId) : null;
}

/**
 * Update agent configuration and/or memory
 */
export async function updateAgent(rootPath: string, worldId: string, agentId: string, updates: UpdateAgentParams): Promise<Agent | null> {
  // Ensure modules are initialized
  await moduleInitialization;

  const existingAgentData = await loadAgentFromDisk(rootPath, worldId, agentId);

  if (!existingAgentData) {
    return null;
  }

  // Merge updates with existing agent
  const updatedAgent: Agent = {
    ...existingAgentData,
    name: updates.name || existingAgentData.name,
    type: updates.type || existingAgentData.type,
    status: updates.status || existingAgentData.status,
    provider: updates.provider || existingAgentData.provider,
    model: updates.model || existingAgentData.model,
    systemPrompt: updates.systemPrompt !== undefined ? updates.systemPrompt : existingAgentData.systemPrompt,
    temperature: updates.temperature !== undefined ? updates.temperature : existingAgentData.temperature,
    maxTokens: updates.maxTokens !== undefined ? updates.maxTokens : existingAgentData.maxTokens,
    lastActive: new Date()
  };

  await saveAgentConfigToDisk(rootPath, worldId, updatedAgent);
  return enhanceAgentWithMethods(updatedAgent, rootPath, worldId);
}

/**
 * Delete agent and all associated data
 */
export async function deleteAgent(rootPath: string, worldId: string, agentId: string): Promise<boolean> {
  // Ensure modules are initialized
  await moduleInitialization;

  return await deleteAgentFromDisk(rootPath, worldId, agentId);
}

/**
 * Get all agent IDs and basic information
 */
export async function listAgents(rootPath: string, worldId: string): Promise<AgentInfo[]> {
  // Ensure modules are initialized
  await moduleInitialization;

  const allAgents = await loadAllAgentsFromDisk(rootPath, worldId);

  return allAgents.map((agent: Agent) => ({
    id: agent.id,
    name: agent.name,
    type: agent.type,
    model: agent.model,
    status: agent.status,
    createdAt: agent.createdAt,
    lastActive: agent.lastActive,
    memorySize: agent.memory.length,
    llmCallCount: agent.llmCallCount
  }));
}

/**
 * Add messages to agent memory
 */
export async function updateAgentMemory(rootPath: string, worldId: string, agentId: string, messages: AgentMessage[]): Promise<Agent | null> {
  // Ensure modules are initialized
  await moduleInitialization;

  const existingAgentData = await loadAgentFromDisk(rootPath, worldId, agentId);

  if (!existingAgentData) {
    return null;
  }

  const updatedAgent: Agent = {
    ...existingAgentData,
    memory: [...existingAgentData.memory, ...messages],
    lastActive: new Date()
  };

  // Save memory to memory.json and update config timestamps
  await saveAgentMemoryToDisk(rootPath, worldId, agentId, updatedAgent.memory);
  await saveAgentConfigToDisk(rootPath, worldId, updatedAgent);
  return enhanceAgentWithMethods(updatedAgent, rootPath, worldId);
}

/**
 * Clear agent memory (archive current memory then reset to empty state)
 * Also resets the LLM call count to 0
 */
export async function clearAgentMemory(rootPath: string, worldId: string, agentId: string): Promise<Agent | null> {
  // Ensure modules are initialized
  await moduleInitialization;

  logger.debug('Core clearAgentMemory called', {
    rootPath,
    worldId,
    agentId
  });

  const existingAgentData = await loadAgentFromDisk(rootPath, worldId, agentId);

  logger.debug('loadAgentFromDisk result', {
    agentFound: !!existingAgentData,
    agentName: existingAgentData?.name,
    memoryLength: existingAgentData?.memory?.length || 0,
    currentLLMCallCount: existingAgentData?.llmCallCount || 0
  });

  if (!existingAgentData) {
    logger.debug('Agent not found on disk, returning null');
    return null;
  }

  // Archive current memory if it exists and has content
  if (existingAgentData.memory && existingAgentData.memory.length > 0) {
    try {
      logger.debug('Archiving existing memory');
      await archiveAgentMemory(rootPath, worldId, agentId, existingAgentData.memory);
      logger.debug('Memory archived successfully');
    } catch (error) {
      logger.warn('Failed to archive memory', { agentId, error: error instanceof Error ? error.message : error });
      // Continue with clearing even if archiving fails
    }
  }

  const updatedAgent: Agent = {
    ...existingAgentData,
    memory: [],
    llmCallCount: 0,
    lastActive: new Date()
  };

  logger.debug('Saving cleared memory to disk');

  // Save empty memory to memory.json and update config timestamps
  await saveAgentMemoryToDisk(rootPath, worldId, agentId, []);
  await saveAgentConfigToDisk(rootPath, worldId, updatedAgent);

  logger.debug('Memory and LLM call count cleared and saved successfully', {
    agentId,
    newLLMCallCount: updatedAgent.llmCallCount
  });
  return enhanceAgentWithMethods(updatedAgent, rootPath, worldId);
}

/**
 * Get agent configuration without memory (lightweight operation)
 */
export async function getAgentConfig(rootPath: string, worldId: string, agentId: string): Promise<Omit<Agent, 'memory'> | null> {
  // Ensure modules are initialized
  await moduleInitialization;

  const agentData = await loadAgentFromDisk(rootPath, worldId, agentId);

  if (!agentData) {
    return null;
  }

  const agent = enhanceAgentWithMethods(agentData, rootPath, worldId);
  const { memory, ...config } = agent;
  return config;
}

// ========================
// STORAGE CONFIGURATION
// ========================

/**
 * Set storage configuration for the system
 */
export async function setStorageConfiguration(config: any): Promise<void> {
  storageInstance = await storageFactory.createStorage(config);
}

/**
 * Get current storage type information
 */
export async function getStorageInfo(): Promise<{
  type: string;
  isInitialized: boolean;
  supportedFeatures: string[];
}> {
  await moduleInitialization;

  const type = storageInstance ?
    ('archiveAgentMemory' in storageInstance ? 'sqlite' : 'file') :
    'file';

  const supportedFeatures = type === 'sqlite' ?
    ['enhanced-archives', 'search', 'analytics', 'transactions'] :
    ['basic-archives'];

  return {
    type,
    isInitialized: !!storageInstance,
    supportedFeatures
  };
}

/**
 * Migrate storage from one type to another
 */
export async function migrateStorage(
  sourceRootPath: string,
  targetConfig: any,
  options: any = {}
): Promise<any> {
  const { migrateFileToSQLite } = await import('./migration-tools.js');

  if (targetConfig.type === 'sqlite') {
    return migrateFileToSQLite(sourceRootPath, targetConfig.sqlite?.database, options);
  }

  throw new Error('Migration to file storage not supported');
}<|MERGE_RESOLUTION|>--- conflicted
+++ resolved
@@ -476,16 +476,7 @@
       if (!worldData) throw new Error(`World ${worldId} not found`);
       const world = worldDataToWorld(worldData, rootPath);
       const messages = [{ role: 'user' as const, content: prompt, createdAt: new Date() }];
-<<<<<<< HEAD
       return await llmManager.streamAgentResponse(world, agentData, messages, events.publishSSE);
-=======
-      return await llmManager.streamAgentResponse(
-        world,
-        agentData,
-        messages,
-        (worldArg, data) => events.publishSSE(worldArg, data)
-      );
->>>>>>> 1d1cc5c0
     },
     completeChat: async (messages: any[], options?: any) => {
       await moduleInitialization;
@@ -1064,16 +1055,7 @@
     async streamResponse(messages: AgentMessage[]): Promise<string> {
       await moduleInitialization;
       if (!agent.world) throw new Error('Agent not attached to world');
-<<<<<<< HEAD
       return llmManager.streamAgentResponse(agent.world, agent, messages, events.publishSSE);
-=======
-      return llmManager.streamAgentResponse(
-        agent.world,
-        agent,
-        messages,
-        (worldArg, data) => events.publishSSE(worldArg, data)
-      );
->>>>>>> 1d1cc5c0
     },
 
     // Memory management methods (R2.2)
